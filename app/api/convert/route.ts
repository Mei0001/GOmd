import { NextRequest, NextResponse } from 'next/server';
import { createGeminiConverter } from '@/lib/gemini';
import { analyzeConversionQuality } from '@/lib/utils';
import { rateLimiters, withRateLimit } from '@/lib/rate-limiter';
import { caches, cacheUtils } from '@/lib/cache';
import { processFileWithMemoryControl } from '@/lib/memory-optimizer';

async function handleConversion(request: NextRequest) {
  const formData = await request.formData();
  const file = formData.get('file') as File;
  
  if (!file) {
    return NextResponse.json(
      { error: 'ファイルがアップロードされていません' },
      { status: 400 }
    );
  }

<<<<<<< HEAD
  // ファイル検証
  if (file.type !== 'application/pdf') {
    return NextResponse.json(
      { error: 'PDFファイルのみアップロード可能です' },
      { status: 400 }
    );
  }
=======
    // ファイル検証
    const allowedTypes = [
      'application/pdf',
      'image/jpeg',
      'image/jpg',
      'image/png',
      'image/gif',
      'image/bmp',
      'image/webp'
    ];
    
    if (allowedTypes.indexOf(file.type) === -1) {
      return NextResponse.json(
        { error: 'PDFまたは画像ファイル（JPG、PNG、GIF、BMP、WEBP）のみアップロード可能です' },
        { status: 400 }
      );
    }
>>>>>>> a5d27d49

  // Generate cache key
  const fileHash = await cacheUtils.getFileHash(file);
  const cacheKey = cacheUtils.generateConversionKey(fileHash);
  
  // Check cache first
  const cached = caches.conversionResults.get(cacheKey);
  if (cached) {
    console.log('キャッシュからレスポンスを返します');
    return NextResponse.json({
      success: true,
      markdown: cached.markdown,
      metadata: {
        ...cached.metadata,
        fileSize: file.size,
        qualityAnalysis: cached.quality,
        fromCache: true,
      }
    });
  }

  // Process with memory optimization
  return await processFileWithMemoryControl(
    file,
    async (buffer) => {
      console.log('GeminiでPDFを直接処理中...');
      const converter = createGeminiConverter();
      
      console.log(`ファイルサイズ: ${(file.size / 1024 / 1024).toFixed(2)}MB`);
      if (file.size >= 20 * 1024 * 1024) {
        console.log('大きなファイルのため、File APIを使用します');
      }
      
      const conversionResult = await converter.convert(file);
      
      if (!conversionResult.success) {
        return NextResponse.json(
          { error: conversionResult.error?.message || '変換に失敗しました' },
          { status: 500 }
        );
      }
      
      const markdown = conversionResult.markdown || '';
      
      // 変換品質を分析
      const sampleText = markdown.substring(0, Math.min(1000, markdown.length));
      const qualityAnalysis = analyzeConversionQuality(sampleText, markdown);
      
      console.log(`変換完成度: ${qualityAnalysis.completeness}% (${qualityAnalysis.qualityLevel})`);
      console.log('構造要素:', qualityAnalysis.structureElements);
      
      // Cache the result
      caches.conversionResults.set(cacheKey, {
        markdown,
        metadata: {
          title: conversionResult.metadata?.title || 'Untitled',
          totalPages: conversionResult.metadata?.totalPages || 0,
          hasImages: conversionResult.metadata?.hasImages || false,
          hasFormulas: conversionResult.metadata?.hasFormulas || false,
          hasTables: conversionResult.metadata?.hasTables || false,
        },
        quality: qualityAnalysis,
      });
      
      return NextResponse.json({
        success: true,
        markdown,
        metadata: {
          ...conversionResult.metadata,
          fileSize: file.size,
          qualityAnalysis,
          fromCache: false,
        }
      });
    },
    {
      maxFileSize: 100 * 1024 * 1024, // 100MB
      enableGC: true,
      trackMemory: true,
    }
  );
}

export const POST = withRateLimit(rateLimiters.conversion, async (request: Request) => {
  try {
    return await handleConversion(request as NextRequest);
  } catch (error) {
    console.error('API変換エラー:', error);
    return NextResponse.json(
      { 
        error: error instanceof Error ? error.message : '変換中にエラーが発生しました' 
      },
      { status: 500 }
    );
  }
});<|MERGE_RESOLUTION|>--- conflicted
+++ resolved
@@ -15,16 +15,6 @@
       { status: 400 }
     );
   }
-
-<<<<<<< HEAD
-  // ファイル検証
-  if (file.type !== 'application/pdf') {
-    return NextResponse.json(
-      { error: 'PDFファイルのみアップロード可能です' },
-      { status: 400 }
-    );
-  }
-=======
     // ファイル検証
     const allowedTypes = [
       'application/pdf',
@@ -42,7 +32,6 @@
         { status: 400 }
       );
     }
->>>>>>> a5d27d49
 
   // Generate cache key
   const fileHash = await cacheUtils.getFileHash(file);
